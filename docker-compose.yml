services:
  python-app:
    build: .
    container_name: python-backend
    restart: always
    expose:
      - "8000"
<<<<<<< HEAD
    environment:
      - MAXMIND_LICENSE_KEY=${MAXMIND_LICENSE_KEY}
      - POSTGRES_CONNECTION_STRING=${POSTGRES_CONNECTION_STRING}
      - PASSTHROUGH_MODE=false
      - ENABLE_MLFLOW=true
      - MLFLOW_TRACKING_URI=databricks
      - MLFLOW_REGISTRY_URI=databricks-uc
      - DATABRICKS_HOST=example.cloud.databricks.com
      - DATABRICKS_TOKEN=${DATABRICKS_TOKEN}
      - MLFLOW_EXPERIMENT_PATH='/Shared/Shibboleth RBA/rba_model_training'
      - UC_CATALOG=shibboleth_rba
      - UC_SCHEMA=models
      - UC_MODEL_NAME=Shibboleth_RBA_Model
=======
    env_file:
      - .env
    depends_on:
      - citus-master
    networks:
      - shib-net
>>>>>>> 8e748550
    volumes:
      - ../nn_data:/nn_data
      - ./seeds:/app/seeds

  citus-master:
    image: citusdata/citus:alpine
    container_name: citus-master
    environment:
      POSTGRES_USER: postgres
      POSTGRES_PASSWORD: postgres
      POSTGRES_DB: shibdb
    ports:
      - "5432:5432"
    networks:
      - shib-net
    volumes:
      - citus-master-data:/var/lib/postgresql/data

  citus-worker:
    image: citusdata/citus:alpine
    container_name: citus-worker
    environment:
      POSTGRES_USER: postgres
      POSTGRES_PASSWORD: postgres
      POSTGRES_DB: shibdb
      CITUS_WORKER_NAME: worker
    networks:
      - shib-net

  caddy:
    image: caddy:latest
    container_name: caddy-proxy
    restart: always
    ports:
      - "443:443"
      - "80:80"
    volumes:
      - ./Caddyfile:/etc/caddy/Caddyfile
      - caddy_data:/data
      - caddy_config:/config
    depends_on:
      - python-app
    networks:
      - shib-net

networks:
  shib-net:

volumes:
  citus-master-data:
  caddy_data:
  caddy_config:<|MERGE_RESOLUTION|>--- conflicted
+++ resolved
@@ -5,7 +5,6 @@
     restart: always
     expose:
       - "8000"
-<<<<<<< HEAD
     environment:
       - MAXMIND_LICENSE_KEY=${MAXMIND_LICENSE_KEY}
       - POSTGRES_CONNECTION_STRING=${POSTGRES_CONNECTION_STRING}
@@ -19,14 +18,6 @@
       - UC_CATALOG=shibboleth_rba
       - UC_SCHEMA=models
       - UC_MODEL_NAME=Shibboleth_RBA_Model
-=======
-    env_file:
-      - .env
-    depends_on:
-      - citus-master
-    networks:
-      - shib-net
->>>>>>> 8e748550
     volumes:
       - ../nn_data:/nn_data
       - ./seeds:/app/seeds
