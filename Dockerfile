--- conflicted
+++ resolved
@@ -1,21 +1,10 @@
 FROM python:3.11-slim
 
-<<<<<<< HEAD
-=======
 # Copy uv binary
->>>>>>> 8e748550
 COPY --from=ghcr.io/astral-sh/uv:latest /uv /uvx /bin/
 
 WORKDIR /app
 
-<<<<<<< HEAD
-ENV UV_COMPILE_BYTECODE=1
-ENV UV_LINK_MODE=copy
-ENV PORT=8000
-ENV UV_PYTHON_DOWNLOADS=never
-ENV UV_PYTHON=python3.11
-
-=======
 # uv runtime settings
 ENV UV_COMPILE_BYTECODE=1 \
     UV_LINK_MODE=copy \
@@ -23,7 +12,6 @@
     UV_PYTHON=python3.11
 
 # Copy project definition
->>>>>>> 8e748550
 COPY pyproject.toml uv.lock ./
 
 RUN uv sync --frozen --no-dev --no-install-project
